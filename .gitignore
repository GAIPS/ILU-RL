--- conflicted
+++ resolved
@@ -1,25 +1,19 @@
 # deployment variables
 # This is the virtual environment which should not be copied
 *venv/
-<<<<<<< HEAD
 *flow/
 env_*/
-=======
->>>>>>> d45a8444
 *sumo_binaries/
 
 # macos nonsensical files
 *.DS_Store
 
-<<<<<<< HEAD
 # prevent sensitive data to into repo
 data/sensors/
 notes
 TODO
 Results.xlsx
 
-=======
->>>>>>> d45a8444
 # prevent data growth
 data/plots/
 data/emissions/
