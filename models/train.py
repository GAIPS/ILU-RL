"""
    models/train.py

    References:
    ==========

    * Seeds:
    https://docs.scipy.org/doc/numpy-1.15.0/reference/generated/numpy.random.RandomState.html#numpy.random.RandomState
    http://sumo.sourceforge.net/userdoc/Simulation/Randomness.html

"""
__author__ = 'Guilherme Varela'
__date__ = '2020-01-08'
import os
import json
import random
from pathlib import Path
from shutil import copyfile

import numpy as np

from flow.core.params import EnvParams, SumoParams
from flow.envs.ring.accel import ADDITIONAL_ENV_PARAMS

from ilurl.core.experiment import Experiment
from ilurl.envs.base import TrafficLightEnv
from ilurl.networks.base import Network

from ilurl.loaders.parser import config_parser

ILURL_PATH = Path(os.environ['ILURL_HOME'])
EMISSION_PATH = ILURL_PATH / 'data/emissions/'
NETWORKS_PATH = ILURL_PATH / 'data/networks/'

def main(train_config_path=None):

    # Setup config parser path.
    if train_config_path is not None:
        print(f'Loading train parameters from: {train_config_path}')
        config_parser.set_config_path(train_config_path)
    else:
        print('Loading train parameters from: configs/train.config [Default]')

<<<<<<< HEAD
    # Parse train parameters.
    train_args = config_parser.parse_train_params(print_params=True)

    network_args = {
        'network_id': train_args.network,
        'horizon': train_args.experiment_time,
        'demand_type': train_args.demand_type,
        'tls_type': train_args.tls_type
=======
    print('\nArguments (models/train.py):')
    print('\tExperiment network: {0}'.format(args.network))
    print('\tExperiment time: {0}'.format(args.time))
    print('\tExperiment seed: {0}'.format(args.seed))
    print('\tExperiment log info: {0}'.format(args.log_info))
    print('\tExperiment log info interval: {0}'.format(args.log_info_interval))
    print('\tExperiment save RL agent: {0}'.format(args.save_agent))
    print('\tExperiment save RL agent interval: {0}'.format(args.save_agent_interval))

    print('\tSUMO render: {0}'.format(args.render))
    print('\tSUMO emission: {0}'.format(args.emission))
    print('\tSUMO step: {0}'.format(args.step))
    print('\tSUMO tl_type: {0}'.format(args.tls_type))

    print('\tInflows switch: {0}\n'.format(args.switch))

    print('\tReplay buffer: {0}\n'.format(args.replay_buffer))

    print('\tNormalize state-space (speeds): {0}\n'.format(args.normalize))


def main(train_config=None):

    flags = get_arguments(train_config)
    print_arguments(flags)

    inflows_type = 'switch' if flags.switch else 'uniform'

    # Load cycle time and TLS programs.
    baseline = flags.tls_type == 'actuated'
    cycle_time, programs = get_tls_custom(flags.network, baseline=baseline)

    network_args = {
        'network_id': flags.network,
        'horizon': flags.time,
        'demand_type': inflows_type,
        'intensity': 'low'
>>>>>>> 7beeabba
    }

    network = Network(**network_args)

    # Create directory to store data.
    experiment_path = EMISSION_PATH / network.name
    os.makedirs(experiment_path, exist_ok=True)
    print(f'Experiment: {str(experiment_path)}')

    sumo_args = {
        'render': train_args.sumo_render,
        'print_warnings': False,
        'sim_step': 1,
        'restart_instance': True,
        'teleport_time': 180
    }

    # Setup seeds.
    if train_args.experiment_seed is not None:
        random.seed(train_args.experiment_seed)
        np.random.seed(train_args.experiment_seed)
        sumo_args['seed'] = train_args.experiment_seed

    # Setup emission path.
    if train_args.sumo_emission:
        sumo_args['emission_path'] = experiment_path.as_posix()

    sim_params = SumoParams(**sumo_args)

    additional_params = {}
    additional_params.update(ADDITIONAL_ENV_PARAMS)
    additional_params['tls_type'] = train_args.tls_type
    env_args = {
        'evaluate': True,
        'additional_params': additional_params
    }
    env_params = EnvParams(**env_args)

    env = TrafficLightEnv(
        env_params=env_params,
        sim_params=sim_params,
        network=network,
        )

    # Override possible inconsistent params.
    if train_args.tls_type not in ('controlled',):
        env.stop = True
        train_args.save_agent = False

    exp = Experiment(
            env=env,
            exp_path=experiment_path.as_posix(),
            train=True,
            log_info=train_args.experiment_log,
            log_info_interval=train_args.experiment_log_interval,
            save_agent=train_args.experiment_save_agent,
            save_agent_interval=train_args.experiment_save_agent_interval
    )

    # Store train parameters (config file). 
    config_parser.store_config(experiment_path / 'config')

    # Store a copy of the tls_config.json file.
    tls_config_path = NETWORKS_PATH / train_args.network / 'tls_config.json'
    copyfile(tls_config_path, experiment_path / 'tls_config.json')

    # Run the experiment.
    exp.run(train_args.experiment_time)

    return str(experiment_path)

if __name__ == '__main__':
    main()<|MERGE_RESOLUTION|>--- conflicted
+++ resolved
@@ -41,7 +41,6 @@
     else:
         print('Loading train parameters from: configs/train.config [Default]')
 
-<<<<<<< HEAD
     # Parse train parameters.
     train_args = config_parser.parse_train_params(print_params=True)
 
@@ -50,45 +49,6 @@
         'horizon': train_args.experiment_time,
         'demand_type': train_args.demand_type,
         'tls_type': train_args.tls_type
-=======
-    print('\nArguments (models/train.py):')
-    print('\tExperiment network: {0}'.format(args.network))
-    print('\tExperiment time: {0}'.format(args.time))
-    print('\tExperiment seed: {0}'.format(args.seed))
-    print('\tExperiment log info: {0}'.format(args.log_info))
-    print('\tExperiment log info interval: {0}'.format(args.log_info_interval))
-    print('\tExperiment save RL agent: {0}'.format(args.save_agent))
-    print('\tExperiment save RL agent interval: {0}'.format(args.save_agent_interval))
-
-    print('\tSUMO render: {0}'.format(args.render))
-    print('\tSUMO emission: {0}'.format(args.emission))
-    print('\tSUMO step: {0}'.format(args.step))
-    print('\tSUMO tl_type: {0}'.format(args.tls_type))
-
-    print('\tInflows switch: {0}\n'.format(args.switch))
-
-    print('\tReplay buffer: {0}\n'.format(args.replay_buffer))
-
-    print('\tNormalize state-space (speeds): {0}\n'.format(args.normalize))
-
-
-def main(train_config=None):
-
-    flags = get_arguments(train_config)
-    print_arguments(flags)
-
-    inflows_type = 'switch' if flags.switch else 'uniform'
-
-    # Load cycle time and TLS programs.
-    baseline = flags.tls_type == 'actuated'
-    cycle_time, programs = get_tls_custom(flags.network, baseline=baseline)
-
-    network_args = {
-        'network_id': flags.network,
-        'horizon': flags.time,
-        'demand_type': inflows_type,
-        'intensity': 'low'
->>>>>>> 7beeabba
     }
 
     network = Network(**network_args)
