--- conflicted
+++ resolved
@@ -2,14 +2,9 @@
 # jobs/evaluate.py script. If a single execution of the models/evaluate.py
 # file is intended, command line arguments must be used instead.
 [rollouts_args]
-<<<<<<< HEAD
-rollout-time = 86400
+rollout-time = 25000
 num-rollouts = 3
 
 #If train.config debug is True, debug parameters will be used instead.
 debug_rollout-time = 6000
-debug_num-rollouts = 1
-=======
-rollout-time = 25000
-num-rollouts = 3
->>>>>>> d45a8444
+debug_num-rollouts = 1