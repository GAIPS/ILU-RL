--- conflicted
+++ resolved
@@ -2,16 +2,10 @@
 ################## Train parameters ################
 ####################################################
 [train_args]
-<<<<<<< HEAD
 network = grid
-experiment_time = 30000000
-=======
-network = intersection
 experiment_time = 300000
->>>>>>> d45a8444
 experiment_save_agent = True
 experiment_save_agent_interval = 50000
-
 #If train.config debug is True, debug parameters will be used instead.
 debug = True
 debug_experiment_time = 10000
@@ -23,9 +17,9 @@
 experiment_seed = None
 sumo_render = False
 sumo_emission = False
-#tls_type = rl
+# tls_type = rl
 tls_type = centralized
-demand_type = variable
+demand_type = constant
 demand_mode = step
 
 ####################################################
@@ -36,12 +30,8 @@
 action_space = 'discrete'
 
 #################### State space ###################
-<<<<<<< HEAD
-#features = ('speed', 'count')
-=======
 # features = ('count',)
 # features = ('speed', 'count')
->>>>>>> d45a8444
 # features = ('speed_score', 'count')
 features = ('delay',)
 # features = ('delay', 'lag[delay]')
@@ -57,14 +47,10 @@
 normalize_velocities = True
 normalize_vehicles = False
 discretize_state_space = False
-#time_period = None
-time_period = 3600
+time_period = None
+# time_period = 3600
 
 ###################### Reward ######################
-<<<<<<< HEAD
-=======
-3 reward = 'reward_min_wave'
->>>>>>> d45a8444
 # reward = 'reward_min_speed_delta'
 # reward = 'reward_max_speed_score'
 reward = 'reward_min_delay'
