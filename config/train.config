--- conflicted
+++ resolved
@@ -2,17 +2,10 @@
 ################## Train parameters ################
 ####################################################
 [train_args]
-<<<<<<< HEAD
-network = grid
-experiment_time = 90000
-experiment_save_agent = True
-experiment_save_agent_interval = 1000
-=======
 network = grid_6
 experiment_time = 1800000
 experiment_save_agent = True
 experiment_save_agent_interval = 2500
->>>>>>> f19c6a2e
 # For multiple runs, seeds are set using run.config
 experiment_seed = None
 sumo_render = False
@@ -30,16 +23,16 @@
 action_space = 'discrete'
 
 #################### State space ###################
-features = ('speed', 'count')
-# features = ('delay',)
-# features = ('queue', 'lag[queue]')
+states = ('speed', 'count')
+# states = ('delay',)
+# states = ('queue', 'lag[queue]')
 category_counts = [5, 10, 15, 20, 25, 30]
 category_speeds = [0.2, 0.3, 0.4, 0.5, 0.6, 0.7]
 category_delays = [5, 10, 25, 50, 75, 100]
 category_queues = [1, 3, 10, 15, 20, 25]
 category_times = [5, 10, 13, 17, 19, 21]
 normalize_state_space = True
-discretize_state_space = True
+discretize_state_space = False
 time_period = None
 
 ###################### Reward ######################
@@ -56,7 +49,7 @@
 ################ Agent's parameters ################
 ####################################################
 [agent_type]
-agent_type = QL
+agent_type = DQN
 
 #################### Q-learning ####################
 [ql_args]
