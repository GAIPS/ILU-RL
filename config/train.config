--- conflicted
+++ resolved
@@ -2,25 +2,18 @@
 ################## Train arguments #################
 ####################################################
 [train_args]
-<<<<<<< HEAD
 network = grid_6
 experiment_time = 4500000
 experiment_log = True
 experiment_log_interval = 5000
-=======
-network = grid
-experiment_time = 18000
-experiment_log = True
-experiment_log_interval = 100
->>>>>>> dcd37474
 experiment_save_agent = True
-experiment_save_agent_interval = 100
+experiment_save_agent_interval = 5000
 # For multiple runs, seeds are set using run.config
 experiment_seed = None
 sumo_render = False
 sumo_emission = False
 tls_type = controlled
-demand_type = constant
+demand_type = variable
 
 
 ####################################################
