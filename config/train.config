--- conflicted
+++ resolved
@@ -3,18 +3,15 @@
 ####################################################
 [train_args]
 network = grid
-experiment_time = 18000
-# experiment_time = 4500000
+experiment_time = 4500000
 experiment_save_agent = True
-experiment_save_agent_interval = 100
-# experiment_save_agent_interval = 5000
+experiment_save_agent_interval = 5000
 # For multiple runs, seeds are set using run.config
 experiment_seed = None
 sumo_render = False
 sumo_emission = False
 tls_type = controlled
-demand_type = constant
-# demand_type = variable
+demand_type = variable
 
 
 
@@ -36,15 +33,9 @@
 category_times = [5, 10, 13, 17, 19, 21]
 normalize_state_space = True
 discretize_state_space = False
-<<<<<<< HEAD
-target_velocity = 1.0
-velocity_threshold = 0.1
-time_period = None
-=======
 time_period = None
 
 ###################### Reward ######################
->>>>>>> 11f1f055
 reward = 'reward_max_speed_count'
 # reward = 'reward_min_delay'
 # reward = 'reward_min_queue_squared'
