--- conflicted
+++ resolved
@@ -27,13 +27,8 @@
 # features = ('delay',)
 # features = ('delay', 'lag[delay]')
 # features = ('queue', 'lag[queue]')
-<<<<<<< HEAD
 features = ('pressure',)
 # features = ('speed_score', 'count')
-=======
-features = ('speed_score', 'count')
-# features = ('pressure',)
->>>>>>> 2fb427bb
 
 category_counts = [5, 10, 15, 20, 25, 30]
 category_speeds = [0.2, 0.3, 0.4, 0.5, 0.6, 0.7]
@@ -51,18 +46,8 @@
 # reward = 'reward_min_delay'
 # reward = 'reward_max_delay_reduction'
 # reward = 'reward_min_queue_squared'
-<<<<<<< HEAD
-reward = 'reward_min_pressure'
-# reward = 'reward_max_speed_score'
-=======
-<<<<<<< Updated upstream
 # reward = 'reward_min_pressure'
 reward = 'reward_max_speed_score'
-=======
-reward = 'reward_min_pressure'
-# reward = 'reward_max_speed_score'
->>>>>>> Stashed changes
->>>>>>> 2fb427bb
 
 reward_rescale = 0.01
 target_velocity = 1.0
