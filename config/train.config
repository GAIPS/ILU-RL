####################################################
################## Train parameters ################
####################################################
[train_args]
network = grid_6
<<<<<<< HEAD
experiment_time = 2100000
=======
experiment_time = 3000000
>>>>>>> a494b137
experiment_save_agent = True
experiment_save_agent_interval = 5000
# For multiple runs, seeds are set using run.config
experiment_seed = None
sumo_render = False
sumo_emission = False
tls_type = rl
demand_type = variable



####################################################
################## MDP parameters ##################
####################################################
[mdp_args]
discount_factor = 0.98
action_space = 'discrete'

#################### State space ###################
# features = ('speed', 'count')
# features = ('delay',)
# features = ('delay', 'lag[delay]')
# features = ('queue', 'lag[queue]')
# features = ('pressure',)
features = ('speed_score', 'count')

category_counts = [5, 10, 15, 20, 25, 30]
category_speeds = [0.2, 0.3, 0.4, 0.5, 0.6, 0.7]
category_delays = [5, 10, 25, 50, 75, 100]
category_queues = [1, 3, 10, 15, 20, 25]
category_times = [5, 10, 13, 17, 19, 21]
category_pressures = [-5, -3, 0, 3, 5, 10]
category_speed_scores = [3, 5, 7, 9, 11, 13]
normalize_state_space = True
discretize_state_space = False
time_period = None

###################### Reward ######################
# reward = 'reward_max_speed_count'
# reward = 'reward_min_delay'
# reward = 'reward_max_delay_reduction'
# reward = 'reward_min_queue_squared'
# reward = 'reward_min_pressure'
reward = 'reward_max_speed_score'

reward_rescale = 0.01
target_velocity = 1.0
velocity_threshold = 0.1



####################################################
################ Agent's parameters ################
####################################################
[agent_type]
agent_type = DQN

#################### Q-learning ####################
[ql_args]
lr_decay_power_coef = 0.66
eps_decay_power_coef = 1
choice_type = eps-greedy
replay_buffer = True
replay_buffer_size = 500
replay_buffer_batch_size = 64
replay_buffer_warm_up = 0

######################## DQN #######################
[dqn_args]
learning_rate = 1e-3
n_step = 5
batch_size = 128
target_update_period = 100
min_replay_size = 5000
max_replay_size = 50000
importance_sampling_exponent = 0.2
priority_exponent = 0.6
samples_per_insert = 128.0
prefetch_size = 1

# Epsilon-greedy policy parameters.
epsilon_init = 1.0
epsilon_final = 0.01
epsilon_schedule_timesteps = 45000

# Neural network parameters.
# (state -> torso net -> head net -> Q-values).
torso_layers = [5]
head_layers = [5]

####################### R2D2 #######################
[r2d2_args]
learning_rate = 1e-3
burn_in_length = 5
trace_length = 15
replay_period = 5
batch_size = 100
target_update_period = 100
min_replay_size = 1000
max_replay_size = 20000
importance_sampling_exponent = 0.2
priority_exponent = 0.6
max_priority_weight = 0.9
samples_per_insert = 100.0
prefetch_size = 1
store_lstm_state = True

# Epsilon-greedy policy parameters.
epsilon_init = 1.0
epsilon_final = 0.01
epsilon_schedule_timesteps = 45000

# Neural network parameters.
rnn_hidden_size = 10
head_layers = [5]

####################### DDPG #######################
[ddpg_args]
batch_size = 128
prefetch_size = 1
target_update_period = 100
min_replay_size = 1000
max_replay_size = 30000
samples_per_insert = 128.0
n_step = 5
clipping = True

# Exploration parameters.
sigma_init = 0.4
sigma_final = 0.01
sigma_schedule_timesteps = 45000

# Neural networks parameters.
policy_layers = [5, 5]
critic_layers = [5, 5]<|MERGE_RESOLUTION|>--- conflicted
+++ resolved
@@ -3,11 +3,7 @@
 ####################################################
 [train_args]
 network = grid_6
-<<<<<<< HEAD
-experiment_time = 2100000
-=======
 experiment_time = 3000000
->>>>>>> a494b137
 experiment_save_agent = True
 experiment_save_agent_interval = 5000
 # For multiple runs, seeds are set using run.config
