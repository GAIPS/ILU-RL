--- conflicted
+++ resolved
@@ -3,11 +3,5 @@
 # file is intended, command line arguments must be used instead.
 
 [test_args]
-<<<<<<< HEAD
 rollout-time = 86400
-num-rollouts = 2
-=======
-rollout-time = 9000
-sumo-emission = True
-num-rollouts = 1
->>>>>>> dcd37474
+num-rollouts = 2