--- conflicted
+++ resolved
@@ -56,11 +56,6 @@
             raise ValueError('Must xyphases must be in {0,1}')
     else:
         xyphases = range(2)
-
-<<<<<<< HEAD
-=======
-ROOT_DIR = os.environ['ALTRL_HOME']
->>>>>>> e9b49ee3
 
     if len(xylabels) == 1:
         xys = [(x, x) for x in xylabels]
