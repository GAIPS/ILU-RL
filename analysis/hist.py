--- conflicted
+++ resolved
@@ -57,14 +57,7 @@
     else:
         raise argparse.ArgumentTypeError('Boolean value expected.')
 
-<<<<<<< HEAD
-=======
 ROOT_DIR = os.environ['ALTRL_HOME']
-# EMISSION_DIR = f"{ROOT_DIR}/data/emissions/"
-EMISSION_DIR = f"{ROOT_DIR}/data/experiments/0x04/"
-# CONFIG_DIR = ('4545', '5040', '5434', '6030')
-CONFIG_DIR = ('6030',)
->>>>>>> e9b49ee3
 
 if __name__ == '__main__':
     args = get_arguments()
