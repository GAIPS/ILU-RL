--- conflicted
+++ resolved
@@ -31,42 +31,11 @@
 
 XML_PATH = f"{os.environ['ILURL_HOME']}/data/networks/"
 
-<<<<<<< HEAD
-def inflows_path(network_id, horizon, distribution='low', n=0):
-    path = f'{XML_PATH}{network_id}/{network_id}'
-
-    if distribution not in DEMAND_TYPES:
-        raise ValueError(f'Distribution not implemented {distribution}')
-=======
-def inflows_path(network_id, horizon, distribution='uniform', n=0):
-    path = f'{XML_PATH}{network_id}/{network_id}'
-
-    if distribution not in ('uniform', 'switch'):
-        raise ValueError(f'distribution not implemented {distribution}')
-    else:
-        x = 'l' if distribution == 'uniform' else 'w'
->>>>>>> 7beeabba
-
-    path = f'{path}.{n}.{horizon}.{distribution}.rou.xml'
-
-    return path
-
-
-<<<<<<< HEAD
 def inflows_paths(network_id, horizon, distribution='low'):
     path = f'{XML_PATH}{network_id}/{network_id}'
 
     if distribution not in DEMAND_TYPES:
         raise ValueError(f'Distribution not implemented {distribution}')
-=======
-def inflows_paths(network_id, horizon, distribution='uniform'):
-    path = f'{XML_PATH}{network_id}/{network_id}'
-
-    if distribution not in ('uniform', 'switch'):
-        raise ValueError(f'distribution not implemented {distribution}')
-    else:
-        x = 'l' if distribution == 'uniform' else 'w'
->>>>>>> 7beeabba
 
     paths = glob.glob(f'{path}.[0-9].{horizon}.{distribution}.rou.xml')
 
@@ -74,11 +43,7 @@
 
 
 def inflows_dump(network_id, inflows,
-<<<<<<< HEAD
                  distribution='low', label=None):
-=======
-                 distribution='uniform', label=None):
->>>>>>> 7beeabba
     """
 
     EXAMPLE:
