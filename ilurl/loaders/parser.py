import json
from os import environ
from pathlib import Path
from ast import literal_eval

from shutil import copyfile

import configparser

from ilurl.core.params import (QLParams,
                               DQNParams,
                               MDPParams,
                               TrainParams)

AGENT_TYPES = ('QL', 'DQN')

ILURL_PATH = Path(environ['ILURL_HOME'])
TRAIN_CONFIG_PATH = ILURL_PATH / 'config/train.config'

def str2bool(v, exception=None):
    if isinstance(v, bool):
        return v
    if v.lower() in ('yes', 'true', 't', 'y', '1'):
        return True
    elif v.lower() in ('no', 'false', 'f', 'n', '0'):
        return False
    else:
        raise ValueError('Boolean value expected.')

def isNone(string):
    if string in ('None', 'none'):
        return True
    else:
        return False

class Parser(object):
    """
        Parser for experiment parameters.
    """

    def __init__(self):
        self.config_path = TRAIN_CONFIG_PATH # Default config path.

    def set_config_path(self, config_path):
        """
            Overrides default config path.
        """
        self.config_path = config_path # Custom config path.

    def store_config(self, save_dir_path):
        """
            Stores config file in 'save_dir_path' directory.
        """
        if not save_dir_path.exists():
            save_dir_path.mkdir()
        copyfile(self.config_path, save_dir_path / 'train.config')

    def parse_train_params(self, print_params=False):
        """
            Parses train.py parameters (train_args) from config file located at
            self.config_path and returns a ilurl.core.params.TrainParams object
            with the parsed parameters.
        """
        # Load config file with parameters.
        train_config = configparser.ConfigParser()

        train_config.read(str(self.config_path))

        train_args = train_config['train_args']

        seed = int(train_args['experiment_seed']) if not isNone(train_args['experiment_seed']) else None

        train_params = TrainParams(
                        network=train_args['network'],
                        experiment_time=int(train_args['experiment_time']),
                        experiment_save_agent=str2bool(train_args['experiment_save_agent']),
                        experiment_save_agent_interval=int(train_args['experiment_save_agent_interval']),
                        experiment_seed=seed,
                        sumo_render=str2bool(train_args['sumo_render']),
                        sumo_emission=str2bool(train_args['sumo_emission']),
                        tls_type=train_args['tls_type'],
                        demand_type=train_args['demand_type'],
        )

        if print_params:
            print(train_params)

        return train_params


    def parse_mdp_params(self):
        """
            Parses MDP parameters (mdp_args) from config file located
            at self.config_path and returns a ilurl.core.params.MDPParams
            object with the parsed parameters.
        """
        # Load config file with parameters.
        train_config = configparser.ConfigParser()
        train_config.read(str(self.config_path))

        mdp_args = train_config['mdp_args']
        mdp_params = MDPParams(
<<<<<<< HEAD
                        states=literal_eval(mdp_args['states']),
                        category_counts=json.loads(mdp_args['category_counts']),
                        category_delays=json.loads(mdp_args['category_delays']),
                        category_speeds=json.loads(mdp_args['category_speeds']),
                        normalize_state_space=str2bool(mdp_args['normalize_state_space']),
                        discretize_state_space=str2bool(mdp_args['discretize_state_space']),
                        reward=literal_eval(mdp_args['reward']),
                        reward_rescale=float(mdp_args['reward_rescale']),
                        target_velocity=literal_eval(mdp_args['target_velocity']),
                        velocity_threshold=literal_eval(mdp_args['velocity_threshold']),
=======
            states=literal_eval(mdp_args['states']),
            category_counts=json.loads(mdp_args['category_counts']),
            category_delays=json.loads(mdp_args['category_delays']),
            category_speeds=json.loads(mdp_args['category_speeds']),
            category_queues=json.loads(mdp_args['category_queues']),
            normalize_state_space=str2bool(mdp_args['normalize_state_space']),
            discretize_state_space=str2bool(mdp_args['discretize_state_space']),
            reward=literal_eval(mdp_args['reward']),
            target_velocity=literal_eval(mdp_args['target_velocity']),
            velocity_threshold=literal_eval(mdp_args['velocity_threshold']),
>>>>>>> cd89a657
        )

        return mdp_params

    def parse_agent_params(self):
        """
            Parses agent parameters config file.
            Loads agent type (e.g. 'QL' or 'DQN') from
            train.config file and the respective parameters.

            Returns:
            -------
            * agent_type: str
                the type of the agent (e.g. 'QL' or 'DQN')

            * agent_params: ilurl.core.params object
                object containing the agent's parameters

        """
        # Load parameters form train.config.
        train_config = configparser.ConfigParser()
        train_config.read(str(self.config_path))

        # Read agent type: 'QL' or 'DQN'.
        agent_type = train_config['agent_type']['agent_type']

        if agent_type not in AGENT_TYPES:
                raise ValueError(f'''
                    Agent type must be in {AGENT_TYPES}.
                    Got {agent_type} type instead.''')

        if agent_type == 'QL':
            agent_params = self._parse_ql_params(train_config)
        elif agent_type == 'DQN':
            agent_params = self._parse_dqn_params(train_config)
        else:
            raise ValueError('Unkown agent type.')

        return agent_type, agent_params

    def _parse_ql_params(self, train_config):
        """
            Parses Q-learning parameters (ql_args) from config file located
            at self.config_path and returns a ilurl.core.params.QLParams
            object with the parsed parameters.
        """

        ql_args = train_config['ql_args']

        ql_params = QLParams(
                        lr_decay_power_coef=float(ql_args['lr_decay_power_coef']),
                        eps_decay_power_coef=float(ql_args['eps_decay_power_coef']),
                        gamma=float(ql_args['gamma']),
                        choice_type=ql_args['choice_type'],
                        replay_buffer=str2bool(ql_args['replay_buffer']),
                        replay_buffer_size=int(ql_args['replay_buffer_size']),
                        replay_buffer_batch_size=int(ql_args['replay_buffer_batch_size']),
                        replay_buffer_warm_up=int(ql_args['replay_buffer_warm_up']),
        )

        return ql_params

    def _parse_dqn_params(self, train_config):
        """
            Parses Deep Q-Network parameters (dqn_args) from config file located
            at self.config_path and returns a ilurl.core.params.DQNParams
            object with the parsed parameters.
        """

        dqn_args = train_config['dqn_args']

        dqn_params = DQNParams(
                        learning_rate= float(dqn_args['learning_rate']),
                        gamma=float(dqn_args['discount']),
                        batch_size=int(dqn_args['batch_size']),
                        prefetch_size=int(dqn_args['prefetch_size']),
                        target_update_period=int(dqn_args['target_update_period']),
                        samples_per_insert=float(dqn_args['samples_per_insert']),
                        min_replay_size=int(dqn_args['min_replay_size']),
                        max_replay_size=int(dqn_args['max_replay_size']),
                        importance_sampling_exponent=float(dqn_args['importance_sampling_exponent']),
                        priority_exponent=float(dqn_args['priority_exponent']),
                        n_step=int(dqn_args['n_step']),
                        epsilon=float(dqn_args['epsilon']),
        )

        return dqn_params


config_parser = Parser()<|MERGE_RESOLUTION|>--- conflicted
+++ resolved
@@ -100,18 +100,6 @@
 
         mdp_args = train_config['mdp_args']
         mdp_params = MDPParams(
-<<<<<<< HEAD
-                        states=literal_eval(mdp_args['states']),
-                        category_counts=json.loads(mdp_args['category_counts']),
-                        category_delays=json.loads(mdp_args['category_delays']),
-                        category_speeds=json.loads(mdp_args['category_speeds']),
-                        normalize_state_space=str2bool(mdp_args['normalize_state_space']),
-                        discretize_state_space=str2bool(mdp_args['discretize_state_space']),
-                        reward=literal_eval(mdp_args['reward']),
-                        reward_rescale=float(mdp_args['reward_rescale']),
-                        target_velocity=literal_eval(mdp_args['target_velocity']),
-                        velocity_threshold=literal_eval(mdp_args['velocity_threshold']),
-=======
             states=literal_eval(mdp_args['states']),
             category_counts=json.loads(mdp_args['category_counts']),
             category_delays=json.loads(mdp_args['category_delays']),
@@ -120,9 +108,9 @@
             normalize_state_space=str2bool(mdp_args['normalize_state_space']),
             discretize_state_space=str2bool(mdp_args['discretize_state_space']),
             reward=literal_eval(mdp_args['reward']),
+            reward_rescale=float(mdp_args['reward_rescale']),
             target_velocity=literal_eval(mdp_args['target_velocity']),
             velocity_threshold=literal_eval(mdp_args['velocity_threshold']),
->>>>>>> cd89a657
         )
 
         return mdp_params
