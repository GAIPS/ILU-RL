import re
from collections import OrderedDict

import numpy as np

from ilurl.utils.aux import flatten as flat


class State:
    """Describes the state space

        * Forest: composed of root nodes of trees (intersections).
        * Receives kernel data from vehicles (e.g speed) and
          intersections (e.g states).
        * Broadcasts data to intersections.
        * Outputs features.
        * Computes global features e.g Time
    """

    def __init__(self, network, mdp_params):
        """Instanciate State object

            * Singleton object that produces features for all the network.

        Params:
        ------
        * network: ilurl.networks.base.Network
            network to be described by states

        * mdp_params: ilurl.core.params.MDPParams
            mdp specification: agent, states, rewards, gamma and learning params

        Returns:
        --------
        * state
            A state is an aggregate of features indexed by intersections' ids.
        """
        self._tls_ids = network.tls_ids

        # Global features: e.g Time
        self._time = -1
        self._has_time = False
        if mdp_params.time_period is not None:
            self._has_time = True
            self._bins = mdp_params.category_times
            self._last_time = -1
            self._time_period = mdp_params.time_period


        # Local features.
        self._intersections = []

        # Local feature
        self._intersections = {
            tls_id: Intersection(mdp_params,
                                 tls_id,
                                 network.tls_phases[tls_id],
                                 network.tls_max_capacity[tls_id])
            for tls_id in network.tls_ids}

    @property
    def tls_ids(self):
        return self._tls_ids

    def update(self, duration, vehs, tls=None):
        """Update data structures with observation space

            * Broadcast it to intersections

        Params:
        -------
            * duration: float
                Number of time steps in seconds within a cycle.
                Assumption: min time_step 1 second.
                Circular updates: 0.0, 1.0, 2.0, ..., 0.0, 1.0, ...

            * vehs: list<namedtuple<ilurl.envs.elements.Vehicles>>
                Container for vehicle data (from VehicleKernel)

            * tls: list<namedtuple<ilurl.envs.elements.TrafficLightSignal>>
                Container for traffic light program representation
        """
        # 1) Update time.
        self._update_time(duration)

        # 2) Broadcast update to intersections.
        for tls_id, i in self._intersections.items():
            i.update(duration, vehs[tls_id], tls)

    def reset(self):
        """Clears data from previous cycles, broadcasts method to phases"""
        self._last_time = -1
        self._time = -1
        for intersection in self._intersections.values():
            intersection.reset()

    def feature_map(self, filter_by=None, categorize=False,
                    split=False, flatten=False):
        """Computes features for all intersections

            * Computes network wide features. (e.g time)
            * Delegates for each intersection it's features construction.

        Params:
        -------
            * filter_by: list<str>
                select the labels of the features to output.

            * categorize: bool
                discretizes the output according to preset categories.

            * split: bool
                groups outputs by features, not by phases.

            * flatten: bool
                the results are not nested wrt to phases or features.

        Returns:
        -------
            * intersection_features: dict<str, list<list<numeric>>>
                Keys are junction ids
                Each nested list represents the phases's features.
                If categorize then numeric is integer (category) else is float.
                If split then groups features instead of phases.
                If flatten then nested list becomes flattened.
        """
        # 1) Delegate feature computation to tree.
        ret = {k:v.feature_map(filter_by=filter_by,
                               categorize=categorize,
                               split=split)
               for k, v in self._intersections.items()}


        # 2) Add network features.
        if self._has_time:
            ret = {k:self._add_time(filter_by, categorize, split, v)
                   for k, v in ret.items()}

        # 3) Flatten results.
        if flatten:
            ret = {k: tuple(flat(v)) for k, v in ret.items()}
        return ret

    def _update_time(self, duration):
        """Update time as feature"""
        if self._has_time and self._last_time != duration:
            self._time += 1
            self._last_time = duration

    def _add_time(self, filter_by, categorize, split, features):
        """Add time as feature to intersections"""
        if self._has_time:
            period = self._time_period
            # 1) Verify time conditions.
            if filter_by is None or ('time' in filter_by):
                # 2) Number of periods (e.g hours) % Rolling update.
                ret  = (self._time // period) % int(24 * 3600 / period)

                # 3) Convert into category.
                if categorize:
                    ret = int(np.digitize(ret, self._bins))

                # 4) Add to features.
                if split:
                    ret = tuple([ret] + list(features))
                else:
                    ret = [ret] + list(features)
                return ret
            return features
        return features

class Intersection:
    """Represents an intersection.

        * Nodes on a transportation network.
        * Root node on a tree hierarchy.
        * Basic unit on the feature map (an agent controls an intersection)
        * Splits outputs.
    """

    def __init__(self, mdp_params, tls_id, phases, phase_capacity):
        """Instanciate intersection object

        Params:
        ------
        * network: ilurl.networks.base.Network
            network to be described by states

        * mdp_params: ilurl.core.params.MDPParams
            mdp specification: agent, states, rewards, gamma and learning params

        * tls_id: str
            an id for the traffic light signal

        * phases: dict<int, (str, list<int>)>
            key is the index of the phase.
            tuple is the phase component where:
                str is the edge_id
                list<int> is the list of lane_ids which belong to phase.

        * phase_capacity: dict<int, (float, float)>
            key is the index of the phase.
            tuple is the maximum capacity where:
                float is the max speed of vehicles for the phase.
                float is the max count of vehicles for the phase.

        Returns:
        --------
        * state
            A state is an aggregate of features indexed by intersections' ids.
        """
        self._tls_id = tls_id

        # 2) Define children nodes: Phase
        self._phases = [Phase(mdp_params,
                              f'{tls_id}#{phase_id}',
                              phase_comp,
                              phase_capacity[phase_id])
                        for phase_id, phase_comp in phases.items()]


    @property
    def tls_id(self):
        return self._tls_id

    @property
    def phases(self):
        return self._phases

    def update(self, duration, vehs, tls):
        """Update data structures with observation space

            * Broadcast it to phases

        Params:
        -------
            * duration: float
                Number of time steps in seconds within a cycle.
                Assumption: min time_step 1 second.
                Circular updates: 0.0, 1.0, 2.0, ..., 0.0, 1.0, ...

            * vehs: list<namedtuple<ilurl.envs.elements.Vehicles>>
                Container for vehicle data (from VehicleKernel)

            * tls: list<namedtuple<ilurl.envs.elements.TrafficLightSignal>>
                Container for traffic light program representation
        """
        for p, phase in enumerate(self.phases):
            phase.update(duration, vehs[p], tls)

    def reset(self):
        """Clears data from previous cycles, broadcasts method to phases"""
        for phase in self.phases:
            phase.reset()

    def feature_map(self, filter_by=None, categorize=True, split=False):
        """Computes intersection's features

        Params:
        -------
            * filter_by: list<str>
                select the labels of the features to output.

            * categorize: bool
                discretizes the output according to preset categories.

            * split: bool
                groups outputs by features, not by phases.

        Returns:
        -------
            * phase_features: list<list<float>> or list<list<int>>
                Each nested list represents the phases's features.
        """
        ret = [phase.feature_map(filter_by, categorize)
              for phase in self.phases]

        if split:
           return tuple(zip(*ret))
        return ret


class Phase:
    """Represents a phase.

        * Composed of many lanes.
        * Performs categorization.
        * Aggregates wrt lanes.
        * Aggregates wrt time.
    """

    def __init__(self, mdp_params, phase_id, phase_data, max_capacity):
        """Builds phase

        Params:
        ------
        * mdp_params: ilurl.core.params.MDPParams
            mdp specification: agent, states, rewards, gamma and
                               learning params

        * phase_id: int
            key is the index of the phase.

        * phase_data: (str, list<int>)
            tuple is the phase component where:
                str is the edge_id
                list<int> is the list of lane_ids which belong to phase.

        * max_capacity: (float, float)
            float is the max count of vehicles for the phase.
            float is the max speed of vehicles for the phase.

        """
        # 1) Define base attributes
        print(phase_id)
        self._phase_id = phase_id
        self._labels = mdp_params.features
        self._max_speed, self._max_count =  max_capacity
        self._matcher = re.compile('\[(.*?)\]')

        # 2) Get categorization bins.
        # fn: extracts category_<feature_name>s from mdp_params
        def fn(x):
            z = self._get_derived(x)
            return [getattr(mdp_params, y) for y in dir(mdp_params)
                    if (z in y) and ('category_' in y)][0]
        self._bins = {_feat: fn(_feat) for _feat in mdp_params.features}


        # 3) Instanciate lanes
        lanes = []
        components = []
        for _component in phase_data['components']:
            edge_id, lane_ids = _component
            for lane_id in lane_ids:
                components.append((edge_id, lane_id))
                lanes.append(
                    Lane(mdp_params, edge_id, lane_id, self._max_speed))

        self._lanes = lanes
        self._components = components
        self.cached_features = {}

    @property
    def phase_id(self):
        return self._phase_id

    @property
    def labels(self):
        return self._labels

    @property
    def components(self):
        return self._components

    @property
    def lanes(self):
        return self._lanes

    def update(self, duration, vehs, tls):
        """Update data structures with observation space

            * Updates also bound lanes.

        Params:
        -------
            * duration: float
                Number of time steps in seconds within a cycle.
                Assumption: min time_step 1 second.
                Circular updates: 0.0, 1.0, 2.0, ..., 0.0, 1.0, ...

            * vehs: list<namedtuple<ilurl.envs.elements.Vehicles>>
                Container for vehicle data (from VehicleKernel)

            * tls: list<namedtuple<ilurl.envs.elements.TrafficLightSignal>>
                Container for traffic light program representation
        """
        # 1) Ignores updates more than 1 update for given duration.
        # And only updates at the begining of new cycle.
        if duration != self._last_update:
            # 2) Stores previous cycle for lag labels.
            if duration == 0:
                for label in self.labels:
                    if 'lag' in label:
                        derived_label = self._get_derived(label)
                        self._cached_features[derived_label] = \
                                        getattr(self, derived_label)

            # 2) Define a helpful filtering function.
            def _in(veh, lane):
                return veh.edge_id == lane.edge_id and veh.lane == lane.lane_id


            # 3) Update lanes
            # TODO: investigate generators to solve this feature computation issue.
            step_speed = []
            step_count = []
            step_delay = []
            step_queue = 0
            for lane in self.lanes:
                _vehs = [v for v in vehs if _in(v, lane)]
                lane.update(duration, _vehs, tls)


            # 4) Update phase's features.
            self._last_update = duration
            if duration == 0:
                self._update_speed()
                self._update_count()
                self._update_delay()
                self._update_queue()

                self._num_updates = 0
            else:
                self._num_updates += 1



    def reset(self):
        """Clears data from previous cycles, broadcasts method to lanes"""
        # 1) Communicates update for every lane
        for lane in self.lanes:
            lane.reset()

        # 2) Erases previous cycle's memory
        self._cached_features = {}

        # 3) Defines or erases history
        self._cached_speed = None
        self._cached_count = None
        self._cached_delay = None
        self._cached_queue = None

        self._cached_weight = 0

        self._num_updates = 0
        self._last_update = -1

    def feature_map(self, filter_by=None, categorize=False):
        """Computes phases' features

        Params:
        -------
            * filter_by: list<str>
                select the labels of the features to output.

            * categorize: bool
                discretizes the output according to preset categories.

        Returns:
        -------
            * phase_features: list<float> or list<int>
                len(.) == number of selected labels.
                if categorized is set to true then list<int>
        """
        # 1) Select features.
        sel = [lbl for lbl in self.labels
           if filter_by is None or lbl in filter_by]

        # 2) Performs computes phases' features.
        ret = [self._get_feature_by(label) for label in sel]

        # 3) Categorize each phase feature.
        if categorize:
            ret = [self._digitize(val, lbl) for val, lbl in zip(ret, sel)]

        return ret


    @property
    def speed(self):
        """Aggregates speed wrt time and lane

        Returns:
        -------
        * speed: float
            The average speed of all cars in the phase
        """
<<<<<<< HEAD
        # TODO: handle nan case.
        if self._cached_speed is None:
            return 0.0
        return round(self._cached_speed, 2)
=======
        K = len(self.lanes[0].cache)
        if K > 0:
            # TODO: Set no vehicles as nan
            total = 0
            prods = [0] * K
            counts = [0] * K
            for lane in self.lanes:
                # Sum of velocities / duration
                for i, s_c in enumerate(zip(lane.speeds, lane.counts)):
                    s, c  = s_c
                    prods[i] += s * c
                    counts[i] += c

            product = [p / c if c > 0.0 else 0.0 for p, c in zip(prods, counts)]
            return float(round(sum(product) / K, 2))
        # TODO: Return nan?
        return 0.0
>>>>>>> c1632d21

    @property
    def count(self):
        """Aggregates count wrt time and lanes

        Returns:
        -------
        * count: float
            The average number of vehicles in the approach
        """
<<<<<<< HEAD

        if self._cached_count is None:
            return 0.0
        return round(self._cached_count, 2)
=======
        K = len(self.lanes[0].cache)
        if K > 0:
            ret = sum([sum(lane.counts) for lane in self.lanes])
            return float(round(ret / K, 2))

        #TODO: Return nan?
        return 0.0
>>>>>>> c1632d21

    @property
    def delay(self):
        """Aggregates delay wrt time and lanes

        Returns:
        -------
        * delay: float
            The average number of vehicles in delay in the cycle

        References:
        ----------
        * El-Tantawy, et al. 2014
            "Design for Reinforcement Learning Params for Seamless"

        See also:
        --------
        * Lu, Liu, & Dai. 2008
            "Incremental multistep Q-learning for adaptive traffic signal control"

        * Shoufeng et al., 2008
            "Q-Learning for adaptive traffic signal control based on delay"

        * Abdullhai et al. 2003
            "Reinforcement learning for true adaptive traffic signal control."

        * Wiering, 2000
            "Multi-agent reinforcement learning for traffic light control."
        """
<<<<<<< HEAD
        if self._cached_delay is None:
            return 0.0
        return round(self._cached_delay, 2)
=======
        # TODO: Make average
        ret = 0
        for lane in self.lanes:
            ret += sum(lane.delays)

        # K = len(self.lanes[0].cache)
        return float(round(ret, 2))
>>>>>>> c1632d21

    @property
    def queue(self):
        """Max. queue of vehicles wrt lane and time steps.

        Returns:
        -------
        * queue: int
            The maximum number of queued cars over all lanes

         Reference:
        ----------
        * El-Tantawy, et al. 2014
            "Design for Reinforcement Learning Params for Seamless"

        See also:
        --------
        * Balaji et al., 2010
            "Urban traffic signal control using reinforcement learning agent"

        * Richter, S., Aberdeen, D., & Yu, J., 2007
            "Natural actor-critic for road traffic optimisation."

        * Abdulhai et al., 2003
            "Reinforcement learning for true adaptive traffic signal
            control."
        """
        if self._cached_queue is None:
            return 0.0
        return round(self._cached_queue, 2)



    def _update_speed(self):
        if 'speed' in self.labels:
            self._cached_speed = \
                np.mean([vel for lane in self.lanes for vel in lane.speed])
            self._cached_speed = self._cached_speed

<<<<<<< HEAD
    def _update_count(self):
        if 'count' in self.labels:
            self._cached_count = \
                np.sum([count for lane in self.lanes for count in lane.count])
            self._cached_count = self._cached_count / (self._num_updates + 1)

    def _update_delay(self):
        if 'delay' in self.labels:
            # It suffices to get the signal to reset.
            self._cached_delay  = sum([lane.delay for lane in self.lanes])
            self._cached_delay  = self._cached_delay / (self._num_updates + 1)

    def _update_queue(self):
        if 'queue' in self.labels:
            self._cached_queue  = max([lane.queue for lane in self.lanes])
=======
        return float(round(ret, 2))
>>>>>>> c1632d21

    def _get_feature_by(self, label):
        """Returns feature by label"""
        if 'lag' in label:
            derived_feature = \
                self._matcher.search(label).groups()[0]
            return self._cached_features[derived_feature]
        return getattr(self, label)

    def _get_derived(self, label):
        """Returns label or derived label"""
        derived_label = None
        if 'lag' in label:
            derived_label = \
                self._matcher.search(label).groups()[0]
        return derived_label or label

    def _digitize(self, value, label):
        _bins = self._bins[self._get_derived(label)]
        return int(np.digitize(value, bins=_bins))

class Lane:
    """ Represents a lane within an edge.

        * Leaf nodes.
        * Caches observation data.
        * Performs normalization.
        * Computes feature per time step.
        * Aggregates wrt vehicles.
    """
    def __init__(self, mdp_params, edge_id, lane_id, max_speed):
        """Builds lane

        Params:
        ------
        * mdp_params: ilurl.core.params.MDPParams
            mdp specification: agent, states, rewards, gamma and
                               learning params

        * lane_id: int
            key is the index of the lane.

        * max_speed: float
            max velocity a car can travel.
        """
        self._edge_id = edge_id
        self._lane_id = lane_id
        self._min_speed = mdp_params.velocity_threshold
        self._max_speed = max_speed
        self._normalize = mdp_params.normalize_state_space
        self._labels = mdp_params.features
        self.reset()

    @property
    def lane_id(self):
        return self._lane_id

    @property
    def edge_id(self):
        return self._edge_id

    @property
    def cache(self):
        return self._cache

    @property
    def labels(self):
        return self._labels

    def reset(self):
        """Clears data from previous cycles, define data structures"""
        # Uncomment for validation
        # self._cache = OrderedDict()
        self._cached_speeds = []
        self._cached_counts = []
        self._cached_delays = []
        self._last_duration = -1


    def update(self, duration, vehs, tls):
        """Update data structures with observation space

            * Holds vehs and tls data for the duration of a cycle

            * Updates features of interest for a time step.

        Params:
        -------
            * duration: float
                Number of time steps in seconds within a cycle.
                Assumption: min time_step 1 second.
                Circular updates: 0.0, 1.0, 2.0, ..., 0.0, 1.0, ...

            * vehs: list<namedtuple<ilurl.envs.elements.Vehicles>>
                Container for vehicle data (from VehicleKernel)

            * tls: list<namedtuple<ilurl.envs.elements.TrafficLightSignal>>
                Container for traffic light program representation
        """
        # TODO: As of now stores an array with the cycles' data
        # More efficient to only store last time_step
        # cross sectional data or intra time_step data.
        if duration != self._last_duration:
            # 1) Uncomment for validation 
            # self._cache[duration] = (vehs, tls)
            self._last_duration = duration


            self._update_speeds(int(duration), vehs)
            self._update_counts(int(duration), vehs)
            self._update_delays(int(duration), vehs)

    def _update_speeds(self, duration, vehs):
        """Step update for speeds variable"""
        if 'speed' in self.labels:
            # 1) Normalization factor
            cap = self._max_speed if self._normalize else 1

            # 2) Compute speeds
            step_speeds = [v.speed / cap for v in vehs]

            # 3) Append speeds
            if duration == len(self._cached_speeds):
                self._cached_speeds.append(step_speeds)
            else:
                self._cached_speeds[duration] = step_speeds


    def _update_counts(self, duration, vehs):
        """Step update for counts variable"""
        # 1) Compute count @ duration time step
        if 'count' in self.labels:
            if duration == len(self._cached_counts):
                self._cached_counts.append(len(vehs))
            else:
                self._cached_counts[duration] = len(vehs)

    def _update_delays(self, duration, vehs):
        """Step update for delays variable"""
        if 'delay' in self.labels or 'queue' in self.labels:
            # 1) Normalization factor and threshold
            cap = self._max_speed if self._normalize else 1
            vt = self._min_speed

            # 2) Compute delays
            step_delays = [v.speed / cap < vt for v in vehs]

            # 3) Append or assign delays
            if duration == len(self._cached_delays):
                self._cached_delays.append(step_delays)
            else:
                self._cached_delays[duration] = step_delays


    @property
    def speed(self):
        """Vehicles' speeds per time step (per lane).

        Returns:
            speeds: list<float>
            Is a duration sized list containing averages
        """
        return [vel for step_speeds in self._cached_speeds
                for vel in step_speeds]

    @property
    def count(self):
        """Average number of vehicles during cycle (per lane)

        Returns:
            count: list<float>
            Is a duration sized list containing the total number of vehicles
        """
        return [step_count for step_count in self._cached_counts]

    @property
    def delay(self):
        """Total of vehicles circulating under a velocity threshold (per lane)

        Returns:
        -------
            * delay: list<int>
            Is a duration sized list containing the total number of slow moving
            vehicles.
        """
        return sum([_delay for _delays in self._cached_delays for _delay in _delays])

    @property
    def queue(self):
        """Max. vehicles circulating under a velocity threshold (per lane).

        Returns:
        -------
            * queue: list<int>
            Is a duration sized list containing the total number of slow moving
            vehicles.
        """
        return max([sum(_delays) for _delays in self._cached_delays])<|MERGE_RESOLUTION|>--- conflicted
+++ resolved
@@ -312,7 +312,6 @@
 
         """
         # 1) Define base attributes
-        print(phase_id)
         self._phase_id = phase_id
         self._labels = mdp_params.features
         self._max_speed, self._max_count =  max_capacity
@@ -476,30 +475,10 @@
         * speed: float
             The average speed of all cars in the phase
         """
-<<<<<<< HEAD
         # TODO: handle nan case.
         if self._cached_speed is None:
             return 0.0
-        return round(self._cached_speed, 2)
-=======
-        K = len(self.lanes[0].cache)
-        if K > 0:
-            # TODO: Set no vehicles as nan
-            total = 0
-            prods = [0] * K
-            counts = [0] * K
-            for lane in self.lanes:
-                # Sum of velocities / duration
-                for i, s_c in enumerate(zip(lane.speeds, lane.counts)):
-                    s, c  = s_c
-                    prods[i] += s * c
-                    counts[i] += c
-
-            product = [p / c if c > 0.0 else 0.0 for p, c in zip(prods, counts)]
-            return float(round(sum(product) / K, 2))
-        # TODO: Return nan?
-        return 0.0
->>>>>>> c1632d21
+        return round(float(self._cached_speed), 2)
 
     @property
     def count(self):
@@ -510,20 +489,9 @@
         * count: float
             The average number of vehicles in the approach
         """
-<<<<<<< HEAD
-
         if self._cached_count is None:
             return 0.0
-        return round(self._cached_count, 2)
-=======
-        K = len(self.lanes[0].cache)
-        if K > 0:
-            ret = sum([sum(lane.counts) for lane in self.lanes])
-            return float(round(ret / K, 2))
-
-        #TODO: Return nan?
-        return 0.0
->>>>>>> c1632d21
+        return round(float(self._cached_count), 2)
 
     @property
     def delay(self):
@@ -553,19 +521,9 @@
         * Wiering, 2000
             "Multi-agent reinforcement learning for traffic light control."
         """
-<<<<<<< HEAD
         if self._cached_delay is None:
             return 0.0
-        return round(self._cached_delay, 2)
-=======
-        # TODO: Make average
-        ret = 0
-        for lane in self.lanes:
-            ret += sum(lane.delays)
-
-        # K = len(self.lanes[0].cache)
-        return float(round(ret, 2))
->>>>>>> c1632d21
+        return round(float(self._cached_delay), 2)
 
     @property
     def queue(self):
@@ -595,7 +553,7 @@
         """
         if self._cached_queue is None:
             return 0.0
-        return round(self._cached_queue, 2)
+        return round(float(self._cached_queue), 2)
 
 
 
@@ -605,7 +563,6 @@
                 np.mean([vel for lane in self.lanes for vel in lane.speed])
             self._cached_speed = self._cached_speed
 
-<<<<<<< HEAD
     def _update_count(self):
         if 'count' in self.labels:
             self._cached_count = \
@@ -621,9 +578,6 @@
     def _update_queue(self):
         if 'queue' in self.labels:
             self._cached_queue  = max([lane.queue for lane in self.lanes])
-=======
-        return float(round(ret, 2))
->>>>>>> c1632d21
 
     def _get_feature_by(self, label):
         """Returns feature by label"""
