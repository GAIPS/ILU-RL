--- conflicted
+++ resolved
@@ -389,9 +389,8 @@
                 self.reset(reset_previous_features=False)
 
             # 4) Define a help function filtering function.
-            def _in(veh, lne):
-                eid, lid = lne.lane_id.split('#')
-                return veh.edge_id == eid and veh.lane == int(lid)
+            def _in(veh, lane):
+                return veh.edge_id == lane.edge_id and veh.lane == lane.lane_id
 
             step_speed = 0
             step_count = 0
@@ -401,14 +400,9 @@
                 lane.update(duration, _vehs, tls)
 
 
-<<<<<<< HEAD
                 step_count += lane._cached_counts2
                 step_speed += lane._cached_speeds2
                 step_delay += lane._cached_delays2
-=======
-        def _in(veh, lane):
-            return veh.edge_id == lane.edge_id and veh.lane == lane.lane_id
->>>>>>> 99958d57
 
             self._update_counter += 1
             self._last_update = duration
@@ -712,9 +706,6 @@
         # TODO: As of now stores an array with the cycles' data
         # More efficient to only store last time_step
         # cross sectional data or intra time_step data.
-        if duration == 0:
-            self.reset()
-
         self._cache[duration] = (vehs, tls)
         self._last_duration = duration
 
