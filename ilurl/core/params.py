--- conflicted
+++ resolved
@@ -67,12 +67,8 @@
                 normalize_state_space=True,     # TODO
                 category_counts=[8.56, 13.00],
                 category_delays=[5, 30],
-<<<<<<< HEAD
                 category_speeds=[2.28, 5.50],
-=======
-                category_speeds=[2.28, 5.50],   # TODO
-                category_queues=[1, 10],   # TODO
->>>>>>> cd89a657
+                category_queues=[1, 10],
                 reward = 'MaxSpeedCountReward',
                 reward_rescale=1.0,
                 target_velocity=1.0,
