--- conflicted
+++ resolved
@@ -72,34 +72,24 @@
         # instantiate every scope variable
         target_velocity = mdp_params.target_velocity
 
-<<<<<<< HEAD
-        def r(x):
-            return reward_max_speed_count(target_velocity, x)
-=======
-        def ret(x, *args):
+        def r(x, *args):
             return reward_max_speed_count(target_velocity, x, *args)
 
     elif target == 'reward_min_queue_squared':
 
-        def ret(x, *args):
+        def r(x, *args):
             return reward_min_queue_squared(x, *args)
 
->>>>>>> cd89a657
     else:
         idx = names.index(target)
         fn = funcs[idx]
 
-<<<<<<< HEAD
-        def r(x):
-            return fn(x)
-=======
-        def ret(x, *args):
+        def r(x, *args):
             return fn(x, *args)
->>>>>>> cd89a657
 
     # Rescale rewards.
-    def ret(x):
-        return rescale_rewards(r(x), scale_factor=mdp_params.reward_rescale)
+    def ret(x, *args):
+        return rescale_rewards(r(x, *args), scale_factor=mdp_params.reward_rescale)
 
     return ret
 
@@ -182,10 +172,6 @@
     return ret
 
 
-<<<<<<< HEAD
-def rescale_rewards(rewards, scale_factor):
-    return {key: r*scale_factor for (key, r) in rewards.items()}
-=======
 def reward_min_queue_squared(state, duration):
     """Minimizing the delta of queue length squared 
 
@@ -226,4 +212,7 @@
         if duration == 0.0:
             QUEUE[tls_id] = _max_q
     return ret
->>>>>>> cd89a657
+
+
+def rescale_rewards(rewards, scale_factor):
+    return {key: r*scale_factor for (key, r) in rewards.items()}