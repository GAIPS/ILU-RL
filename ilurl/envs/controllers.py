--- conflicted
+++ resolved
@@ -8,15 +8,10 @@
 PressurePhase = namedtuple('PressurePhase', 'id time yellow')
 
 def is_controller_periodic(ts_type):
-<<<<<<< HEAD
-    if ts_type in ('rl', 'random', 'static', 'webster', 'centralized'):
-=======
-    # if ts_type in ('rl', 'random', 'static', 'webster'):
     if ts_type in ('random', 'static', 'webster'):
->>>>>>> d45a8444
         return True
 
-    if ts_type in ('actuated', 'max_pressure', 'rl'):
+    if ts_type in ('actuated', 'max_pressure', 'rl', 'centralized'):
         return False
 
     raise ValueError(f'Unknown ts_type:{ts_type}')
