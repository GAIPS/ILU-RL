--- conflicted
+++ resolved
@@ -31,16 +31,13 @@
 
 # TODO: make this a factory in the future.
 from ilurl.mas.decentralized import DecentralizedMAS
-
-<<<<<<< HEAD
 from ilurl.mas.centralized import CentralizedAgent
-=======
+
 def delay(x):
     if x >= 1.0:
         return 0.0
     else:
         return np.exp(-5.0*x)
->>>>>>> d45a8444
 
 class TrafficLightEnv(Env):
     """
@@ -78,7 +75,7 @@
         # Problem formulation params.
         self.mdp_params = mdp_params
         mdp_params.phases_per_traffic_light = network.phases_per_tls
-        mdp_params.num_actions = network.num_signal_plans_per_tls
+        mdp_params.num_actions = network.phases_per_tls
 
         if self.ts_type in ('rl', 'random'):
             self.tsc = DecentralizedMAS(mdp_params, exp_path, seed)
@@ -96,7 +93,6 @@
         self.reward = build_rewards(mdp_params)
 
         # Overrides GYM's observation space.
-        # self.observation_space = State(network, mdp_params)
         self.actions_log = {}
         self.states_log = {}
         self.controller_log = {}
@@ -130,7 +126,7 @@
     def update_active_phases(self, active_phases):
         """ Phases which are active on this timestep
             Where either:
-            1) Were active previous time step. 
+            1) Were active previous time step.
             2) Have been active as a consequence of
             decision making by the agent and NOT low
             level traffic signal control.
@@ -153,16 +149,6 @@
             # Prevents being updated twice
             self._duration_counter = self.step_counter
         return self._duration
-
-    # overrides GYM's observation space
-    # @property
-    # def observation_space(self):
-    #     return self._observation_space
-
-    # @observation_space.setter
-    # def observation_space(self, observation_space):
-    #     self._observation_space = observation_space
-
 
     # TODO: create a delegate class
     @property
@@ -195,26 +181,24 @@
             for tid, durations in self.network.tls_durations.items()
         }
 
-<<<<<<< HEAD
     # Obtains central agent action (0-7^N), unpacks each agent's action (0-7) and returns if each agent should switch
     # in this timestep
-    def get_joined_actions(self):
-        dur = int(self.duration)
-        joined_action = []
-        action_index = self._current_rl_action()
-        if (dur == 0 and self.step_counter > 1):
-            # New cycle.
-            return [True]*len(self.tls_ids)
-
-        for tid in self.tls_ids:
-            curr_action = action_index % len(self.programs[tid])
-            joined_action.append(dur in self.programs[tid][curr_action])
-            action_index //= len(self.programs[tid])
-
-        return joined_action
-
-=======
->>>>>>> d45a8444
+    # def get_joined_actions(self):
+    #     # This now is TLS dependent.
+    #     dur = int(self.duration)
+    #     joined_action = []
+    #     action_index = self._current_rl_action()
+    #     if (dur == 0 and self.step_counter > 1):
+    #         # New cycle.
+    #         return [True]*len(self.tls_ids)
+
+    #     for tid in self.tls_ids:
+    #         curr_action = action_index % len(self.programs[tid])
+    #         joined_action.append(dur in self.programs[tid][curr_action])
+    #         action_index //= len(self.programs[tid])
+
+    #     return joined_action
+
 
     def update_observation_space(self):
         """ Query kernel to retrieve vehicles' information
@@ -274,10 +258,19 @@
         actions: dict
 
         """
-
-        # Delegate to Multi-Agent System. 
-        this_actions = self.tsc.act(state)
-
+        this_actions = self.tsc.act(state) # Delegate to Multi-Agent System.
+
+        # Transform action index
+        if self.ts_type == 'centralized':
+            action_index = this_actions
+            joined_action = []
+            for tid in self.tls_ids:
+                num_phases = self.mdp_params.phases_per_traffic_light[tid]
+                curr_action = action_index % num_phases
+                joined_action.append(curr_action)
+                action_index  //= num_phases
+
+            this_actions = joined_action
         return this_actions
 
     def _periodic_control_actions(self):
@@ -351,10 +344,6 @@
             else:
                 raise ValueError(f'Unknown ts_type:{self.ts_type}')
 
-        if self.ts_type == 'centralized':
-            ret = self.get_joined_actions()
-        else:
-            ret = [fn(tid) for tid in self.tls_ids]
 
         return tuple(ret)
 
@@ -371,7 +360,7 @@
 
         if is_controller_periodic(self.ts_type):
 
-            if self.ts_type in ('rl', 'random', 'centralized') and \
+            if self.ts_type in ('rl', 'random') and \
                 (self.duration == 0 or self.time_counter == 1):
                 # New cycle.
 
@@ -416,7 +405,7 @@
 
             # Get the number of the current cycle.
             N = int((self.step_counter + 1)/ 5)
-            if self.ts_type == 'rl' and N > 0:
+            if self.ts_type in ('rl', 'centralized')  and N > 0:
                 if ((self.step_counter) % 5  == 0):
 
                     # Every five time steps is a possible candidate for action
@@ -428,6 +417,9 @@
                         this_actions = self._rl_actions(state)
                     else:
                         this_actions = rl_actions
+
+                    if self.ts_type == 'centralized':
+                        this_actions = dict(zip(self.tls_ids, this_actions))
 
                     # Enforce actions constraints.
                     # 1) Prevent switching to a new phase before min_green.
@@ -453,6 +445,8 @@
                         reward = self.compute_reward(None)
                         prev_state = self.states_log[N - 1]
                         prev_action = self.actions_log[N - 1]
+                        if self.ts_type == 'centralized':
+                            prev_action =  tuple(prev_action[tlid] for tlid in self.tls_ids)
                         self.tsc.update(prev_state, prev_action, reward, state)
 
                         # TODO: Choose Phases controller action mapping.
